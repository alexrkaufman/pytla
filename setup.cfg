--- conflicted
+++ resolved
@@ -1,10 +1,6 @@
 [metadata]
 name = pytla
-<<<<<<< HEAD
-version = 0.0.2.2
-=======
-version = 0.0.2.3
->>>>>>> 27420f82
+version = 0.0.3
 author = Alex Kaufman
 author_email = alexanderkaufman@montana.edu
 description = A python library for controlling ITLA and microITLA devices.
